# OsStr Bytes

This crate allows interacting with the data stored internally by [`OsStr`] and
[`OsString`], without resorting to panics or corruption for invalid UTF-8.
Thus, methods can be used that are already defined on [`[u8]`][slice] and
[`Vec<u8>`].

Typically, the only way to losslessly construct [`OsStr`] or [`OsString`] from
a byte sequence is to use `OsStr::new(str::from_utf8(bytes)?)`, which requires
the bytes to be valid in UTF-8. However, since this crate makes conversions
directly between the platform encoding and raw bytes, even some strings invalid
in UTF-8 can be converted.

[![GitHub Build Status](https://github.com/dylni/os_str_bytes/workflows/build/badge.svg?branch=master)](https://github.com/dylni/os_str_bytes/actions?query=branch%3Amaster)

## Usage

Add the following lines to your "Cargo.toml" file:

```toml
[dependencies]
os_str_bytes = "2.4"
```

See the [documentation] for available functionality and examples.

## Rust version support

The minimum supported Rust toolchain version depends on the platform:

| `target_os` | Minimum Version |
| --- | --- |
<<<<<<< HEAD
| redox | 1.34.0 |
| unix | 1.34.0 |
=======
| emscripten (wasm32) | 1.32.0 |
| redox | 1.32.0 |
| unix | 1.32.0 |
| unknown (wasm32) | 1.32.0 |
>>>>>>> 39b092d2
| wasi | 1.35.0 (all versions) |
| windows | 1.34.0 |

## License

Licensing terms are specified in [COPYRIGHT].

Unless you explicitly state otherwise, any contribution submitted for inclusion
in this crate, as defined in [LICENSE-APACHE], shall be licensed according to
[COPYRIGHT], without any additional terms or conditions.

[COPYRIGHT]: https://github.com/dylni/os_str_bytes/blob/master/COPYRIGHT
[documentation]: https://docs.rs/os_str_bytes
[LICENSE-APACHE]: https://github.com/dylni/os_str_bytes/blob/master/LICENSE-APACHE
[slice]: https://doc.rust-lang.org/std/primitive.slice.html
[`OsStr`]: https://doc.rust-lang.org/std/ffi/struct.OsStr.html
[`OsString`]: https://doc.rust-lang.org/std/ffi/struct.OsString.html
[`Vec<u8>`]: https://doc.rust-lang.org/std/vec/struct.Vec.html<|MERGE_RESOLUTION|>--- conflicted
+++ resolved
@@ -30,15 +30,10 @@
 
 | `target_os` | Minimum Version |
 | --- | --- |
-<<<<<<< HEAD
+| emscripten (wasm32) | 1.32.0 |
 | redox | 1.34.0 |
 | unix | 1.34.0 |
-=======
-| emscripten (wasm32) | 1.32.0 |
-| redox | 1.32.0 |
-| unix | 1.32.0 |
 | unknown (wasm32) | 1.32.0 |
->>>>>>> 39b092d2
 | wasi | 1.35.0 (all versions) |
 | windows | 1.34.0 |
 
